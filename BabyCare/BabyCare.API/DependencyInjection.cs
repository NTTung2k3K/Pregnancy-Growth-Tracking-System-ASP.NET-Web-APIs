﻿using Microsoft.AspNetCore.Identity;
using Microsoft.EntityFrameworkCore;
using BabyCare.Contract.Repositories.Entity;
using BabyCare.Contract.Services.Interface;
using BabyCare.Repositories.Context;
using BabyCare.Services;
using BabyCare.Services.Service;
using BabyCare.Repositories.Mapper;
using Microsoft.AspNetCore.Authentication.JwtBearer;
using System.Security.Claims;
using Microsoft.IdentityModel.Tokens;
using System.Text;
using Microsoft.OpenApi.Models;
using BabyCare.Core.Utils;
using BabyCare.Contract.Services.Implements;
using VNPAY.NET;

namespace BabyCare.API
{
    public static class DependencyInjection
    {
        public static void AddConfig(this IServiceCollection services, IConfiguration configuration)
        {
            services.ConfigRoute();
            services.AddDatabase(configuration);
            services.AddIdentity();
            services.AddInfrastructure(configuration);
            services.AddServices();
            services.AddAutoMapperProfiles();
        }

        public static void ConfigRoute(this IServiceCollection services)
        {
            services.Configure<RouteOptions>(options =>
            {
                options.LowercaseUrls = true;
            });
        }

        public static void AddDatabase(this IServiceCollection services, IConfiguration configuration)
        {
            services.AddDbContext<DatabaseContext>(options =>
            {
                options.UseLazyLoadingProxies().UseSqlServer(configuration.GetConnectionString("BabyCareDb"));
            });
        }

        public static void AddIdentity(this IServiceCollection services)
        {
            services.AddIdentity<ApplicationUsers, ApplicationRoles>(options =>
            {
                options.Tokens.EmailConfirmationTokenProvider = TokenOptions.DefaultEmailProvider;
                // Identity configuration options
            })
             .AddEntityFrameworkStores<DatabaseContext>()
             .AddDefaultTokenProviders();
        }

        public static void AddServices(this IServiceCollection services)
        {
            services
                .AddScoped<IUserService, UserService>()
                .AddScoped<IRoleService, RoleService>()
<<<<<<< HEAD
                .AddScoped<IVnpay, Vnpay>()
=======
                .AddScoped<IBlogTypeService, BlogTypeService>()
                .AddScoped<IBlogService, BlogService>()
                .AddScoped<IChildService, ChildService>()
                .AddScoped<IVnpay,Vnpay>()
>>>>>>> ec75e699
                .AddHttpContextAccessor()
                .AddScoped<IMembershipPackageService, MembershipPackageService>()
                .AddScoped<IAppointmentTemplateService, AppointmentTemplateService>();


        }
        public static void AddCorsPolicyBackend(this IServiceCollection services)
        {
            services.AddCors(options =>
            {
                options.AddPolicy("AllowFrontendLocal", builder =>
                {
                    builder.WithOrigins("http://localhost:5173") // Các nguồn được phép
                           .AllowAnyMethod()  // Cho phép tất cả các phương thức HTTP (GET, POST, PUT, DELETE,...)
                           .AllowAnyHeader()  // Cho phép tất cả các header
                           .AllowCredentials(); // Cho phép gửi thông tin xác thực (cookies, headers, v.v.)
                });
            });


        }
        public static void AddSwagger(this IServiceCollection services)
        {
            services.AddSwaggerGen(option =>
            {
                option.SwaggerDoc("v1", new OpenApiInfo { Title = "BabyCare", Version = "v1" });
                option.AddSecurityDefinition("Bearer", new OpenApiSecurityScheme
                {
                    In = ParameterLocation.Header,
                    Description = "Please enter a valid token",
                    Name = "Authorization",
                    Type = SecuritySchemeType.Http,
                    BearerFormat = "JWT",
                    Scheme = "Bearer"
                });
                option.AddSecurityRequirement(new OpenApiSecurityRequirement
                {
                    {
                        new OpenApiSecurityScheme
                        {
                            Reference = new OpenApiReference
                            {
                                Type=Microsoft.OpenApi.Models.ReferenceType.SecurityScheme,
                                Id="Bearer"
                            }
                        },
                        new string[]{}
                    }
                });
            });
        }
        public static void AddAutoMapperProfiles(this IServiceCollection services)
        {
            // Register AutoMapper and scan for profiles in the assembly
            services.AddAutoMapper(typeof(AutoMapperProfile).Assembly);
        }
        public static async Task SeedData(this IServiceProvider serviceProvider)
        {
            var userManager = serviceProvider.GetRequiredService<UserManager<ApplicationUsers>>();
            var roleManager = serviceProvider.GetRequiredService<RoleManager<ApplicationRoles>>();
            var dbContext = serviceProvider.GetRequiredService<DatabaseContext>();

            // Seed Roles
            if (!await roleManager.RoleExistsAsync(SystemConstant.Role.ADMIN))
            {
                await roleManager.CreateAsync(new ApplicationRoles() { Name = SystemConstant.Role.ADMIN, ConcurrencyStamp = "1", NormalizedName = SystemConstant.Role.ADMIN.ToUpper() });
            }

            if (!await roleManager.RoleExistsAsync(SystemConstant.Role.DOCTOR))
            {
                await roleManager.CreateAsync(new ApplicationRoles() { Name = SystemConstant.Role.DOCTOR, ConcurrencyStamp = "2", NormalizedName = SystemConstant.Role.DOCTOR.ToUpper() });
            }
            if (!await roleManager.RoleExistsAsync(SystemConstant.Role.USER))
            {
                await roleManager.CreateAsync(new ApplicationRoles() { Name = SystemConstant.Role.USER, ConcurrencyStamp = "3", NormalizedName = SystemConstant.Role.USER.ToUpper() });
            }
            // Seed Accounts
            if (await userManager.FindByNameAsync("Admin1@") == null)
            {
                var adminUser = new ApplicationUsers()
                {
                    UserName = "Admin1@",
                    Email = "admin@example.com",
                    EmailConfirmed = true,
                    LockoutEnabled = false
                };

                var result = await userManager.CreateAsync(adminUser, "Admin1@");

                if (result.Succeeded)
                {
                    await userManager.AddToRoleAsync(adminUser, SystemConstant.Role.ADMIN);
                }
            }

            if (await userManager.FindByNameAsync("Doctor1@") == null)
            {
                var doctorUser = new ApplicationUsers()
                {
                    UserName = "Doctor1@",
                    Email = "doctor@example.com",
                    EmailConfirmed = true,
                    LockoutEnabled = false
                };

                var result = await userManager.CreateAsync(doctorUser, "Doctor1@");

                if (result.Succeeded)
                {
                    await userManager.AddToRoleAsync(doctorUser, SystemConstant.Role.DOCTOR);
                }
            }

            if (await userManager.FindByEmailAsync("user@example.com") == null)
            {
                var normalUser = new ApplicationUsers()
                {
                    UserName = "user",
                    Email = "user@example.com",
                    EmailConfirmed = true,
                    LockoutEnabled = false
                };

                var result = await userManager.CreateAsync(normalUser, "user@example.com");

                if (result.Succeeded)
                {
                    await userManager.AddToRoleAsync(normalUser, SystemConstant.Role.USER);
                }
            }
            // Seed Appointment Templates
            if (!dbContext.AppointmentTemplates.Any())
            {
                var templates = new List<AppointmentTemplates>
        {
            new AppointmentTemplates
            {
                Name = "Khám thai lần đầu",
                DaysFromBirth = -270, // 270 ngày trước ngày dự sinh (khoảng tuần 6 thai kỳ)
                Description = "Kiểm tra xác nhận thai, tính tuổi thai và đưa ra dự sinh.",
                Status = 1,
                Image = "https://cdn-icons-png.flaticon.com/512/3209/3209960.png"
            },
            new AppointmentTemplates
            {
                Name = "Siêu âm lần 1",
                DaysFromBirth = -210, // Khoảng tuần 12 (60 ngày sau lần khám đầu)
                Description = "Siêu âm để kiểm tra hình thái học của thai nhi lần đầu.",
                Status = 1,
                Image = "https://cdn-icons-png.flaticon.com/512/1989/1989553.png"
            },
            new AppointmentTemplates
            {
                Name = "Xét nghiệm máu lần đầu",
                DaysFromBirth = -180, // Khoảng tuần 16
                Description = "Xét nghiệm máu để kiểm tra nguy cơ dị tật di truyền hoặc bất thường.",
                                Status = 1,

                Image = "https://cdn-icons-png.flaticon.com/512/1055/1055672.png"
            },
            new AppointmentTemplates
            {
                Name = "Siêu âm dị tật thai nhi",
                DaysFromBirth = -120, // Khoảng tuần 20
                Description = "Siêu âm chi tiết để phát hiện dị tật bẩm sinh hoặc vấn đề bất thường.",
                                Status = 1,

                Image = "https://cdn-icons-png.flaticon.com/512/3209/3209929.png"
            },
            new AppointmentTemplates
            {
                Name = "Xét nghiệm đường huyết",
                DaysFromBirth = -90, // Khoảng tuần 24-28
                Description = "Kiểm tra đường huyết để phát hiện tiểu đường thai kỳ.",
                                Status = 1,

                Image = "https://cdn-icons-png.flaticon.com/512/2580/2580426.png"
            },
            new AppointmentTemplates
            {
                Name = "Tiêm phòng uốn ván lần 1",
                DaysFromBirth = -60, // Khoảng tuần 28
                Description = "Tiêm phòng uốn ván để bảo vệ mẹ và thai nhi.",
                                Status = 1,

                Image = "https://cdn-icons-png.flaticon.com/512/4210/4210947.png"
            },
            new AppointmentTemplates
            {
                Name = "Siêu âm theo dõi sự phát triển",
                DaysFromBirth = -30, // Khoảng tuần 36
                Description = "Siêu âm để đánh giá sự phát triển của thai nhi (cân nặng, nước ối).",
                                Status = 1,

                Image = "https://cdn-icons-png.flaticon.com/512/3209/3209934.png"
            },
            new AppointmentTemplates
            {
                Name = "Kiểm tra thai kỳ cuối",
                DaysFromBirth = -7, // Khoảng tuần 39
                Description = "Kiểm tra sức khỏe mẹ và thai nhi trước khi sinh.",
                               Status = 1,

                Image = "https://cdn-icons-png.flaticon.com/512/3209/3209970.png"
            },
            new AppointmentTemplates
            {
                Name = "Kiểm tra sau sinh",
                DaysFromBirth = 30, // Sau sinh 1 tháng
                Description = "Kiểm tra tình trạng sức khỏe mẹ và bé sau sinh.",
                Status = 1,

                Image = "https://cdn-icons-png.flaticon.com/512/2254/2254821.png"
            }
        };

                dbContext.AppointmentTemplates.AddRange(templates);
                await dbContext.SaveChangesAsync();

            }
        public static void AddConfigJWT(this IServiceCollection services, IConfiguration configuration)
        {
            services.AddAuthentication(options =>
            {
                options.DefaultAuthenticateScheme = JwtBearerDefaults.AuthenticationScheme;
                options.DefaultChallengeScheme = JwtBearerDefaults.AuthenticationScheme;
                options.DefaultScheme = JwtBearerDefaults.AuthenticationScheme;
            }).AddJwtBearer(options =>
            {
                options.SaveToken = true;
                options.RequireHttpsMetadata = false;
                options.TokenValidationParameters = new Microsoft.IdentityModel.Tokens.TokenValidationParameters
                {
                    ValidateIssuer = true,
                    ValidateAudience = true,
                    ValidAudience = configuration["JWT:ValidAudience"],
                    ValidIssuer = configuration["JWT:ValidIssuer"],
                    IssuerSigningKey = new SymmetricSecurityKey(Encoding.UTF8.GetBytes(configuration["JWT:Secret"])),
                    ClockSkew = TimeSpan.Zero,
                    ValidateLifetime = true,
                    RoleClaimType = ClaimTypes.Role
                };
            });
        }
    }
}<|MERGE_RESOLUTION|>--- conflicted
+++ resolved
@@ -61,14 +61,11 @@
             services
                 .AddScoped<IUserService, UserService>()
                 .AddScoped<IRoleService, RoleService>()
-<<<<<<< HEAD
                 .AddScoped<IVnpay, Vnpay>()
-=======
                 .AddScoped<IBlogTypeService, BlogTypeService>()
                 .AddScoped<IBlogService, BlogService>()
                 .AddScoped<IChildService, ChildService>()
-                .AddScoped<IVnpay,Vnpay>()
->>>>>>> ec75e699
+                .AddScoped<IVnpay, Vnpay>()
                 .AddHttpContextAccessor()
                 .AddScoped<IMembershipPackageService, MembershipPackageService>()
                 .AddScoped<IAppointmentTemplateService, AppointmentTemplateService>();
@@ -289,6 +286,8 @@
                 await dbContext.SaveChangesAsync();
 
             }
+        }
+
         public static void AddConfigJWT(this IServiceCollection services, IConfiguration configuration)
         {
             services.AddAuthentication(options =>
