--- conflicted
+++ resolved
@@ -40,14 +40,7 @@
                     using (var scope = _serviceScopeFactory.CreateScope())
                     {
                         var dbContext = scope.ServiceProvider.GetRequiredService<DatabaseContext>();
-<<<<<<< HEAD
-                        var membershipPackageService = scope.ServiceProvider.GetRequiredService<IMembershipPackageService>();
-
-
-                        await CreateAlertsAndSendEmails(dbContext, membershipPackageService,stoppingToken);
-=======
-                        await CreateAlertsAndSendEmails(dbContext);
->>>>>>> 5375da79
+                        await CreateAlertsAndSendEmails(dbContext, stoppingToken);
                     }
                 }
                 catch (Exception ex)
@@ -61,11 +54,7 @@
             _logger.LogInformation("FetalGrowthAlertWorker is stopping.");
         }
 
-<<<<<<< HEAD
-        private async Task CreateAlertsAndSendEmails(DatabaseContext dbContext, IMembershipPackageService membershipPackageService, CancellationToken stoppingToken)
-=======
-        private async Task CreateAlertsAndSendEmails(DatabaseContext dbContext)
->>>>>>> 5375da79
+        private async Task CreateAlertsAndSendEmails(DatabaseContext dbContext, CancellationToken stoppingToken)
         {
             // Lấy các FetalGrowthRecord chưa có Alert, bao gồm chuẩn phát triển và thông tin trẻ (với thông tin người dùng)
             var records = await dbContext.FetalGrowthRecords
